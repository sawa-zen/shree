--- conflicted
+++ resolved
@@ -41,13 +41,8 @@
     "lint-staged": "8.0.4",
     "prettier": "1.14.3",
     "ts-loader": "5.3.0",
-<<<<<<< HEAD
     "tslint": "5.12.1",
-    "tslint-config-prettier": "1.15.0",
-=======
-    "tslint": "5.11.0",
     "tslint-config-prettier": "1.18.0",
->>>>>>> 0355f38b
     "tslint-plugin-prettier": "2.0.1",
     "typescript": "3.3.3",
     "uglifyjs-webpack-plugin": "2.1.1",

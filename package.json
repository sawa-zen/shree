--- conflicted
+++ resolved
@@ -44,13 +44,8 @@
     "tslint": "5.11.0",
     "tslint-config-prettier": "1.15.0",
     "tslint-plugin-prettier": "2.0.1",
-<<<<<<< HEAD
     "typescript": "3.3.3",
-    "uglifyjs-webpack-plugin": "2.0.1",
-=======
-    "typescript": "3.1.6",
     "uglifyjs-webpack-plugin": "2.1.1",
->>>>>>> b90f8778
     "webpack": "4.24.0",
     "webpack-cli": "3.2.3",
     "webpack-merge": "4.2.1"

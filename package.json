{
  "name": "shree",
  "version": "0.1.8",
  "description": "lite three.js",
  "main": "dist/shree.js",
  "sideEffects": false,
  "scripts": {
    "start": "webpack --config webpack.dev.js --watch",
    "build": "webpack --config webpack.prod.js --display-used-exports",
    "test": "echo 'test'",
    "lint": "tslint -c tslint.json -p tsconfig.json",
    "lint:fix": "npm run lint -- --fix",
    "precommit": "lint-staged"
  },
  "repository": {
    "type": "git",
    "url": "git+https://github.com/sawa-zen/shree.git"
  },
  "keywords": [
    "three.js"
  ],
  "lint-staged": {
    "*.ts": [
      "npm run lint:fix",
      "git add"
    ]
  },
  "author": "sawa-zen",
  "license": "MIT",
  "bugs": {
    "url": "https://github.com/sawa-zen/shree/issues"
  },
  "homepage": "https://github.com/sawa-zen/shree#readme",
  "dependencies": {
    "eventemitter3": "^3.1.0"
  },
  "devDependencies": {
    "@types/webpack": "4.4.17",
    "fork-ts-checker-webpack-plugin": "0.4.14",
    "husky": "1.1.3",
    "lint-staged": "8.0.4",
    "prettier": "1.14.3",
    "ts-loader": "5.3.0",
    "tslint": "5.11.0",
    "tslint-config-prettier": "1.15.0",
    "tslint-plugin-prettier": "2.0.1",
    "typescript": "3.1.6",
    "uglifyjs-webpack-plugin": "2.0.1",
    "webpack": "4.24.0",
<<<<<<< HEAD
    "webpack-cli": "3.2.3",
    "webpack-merge": "4.1.4"
=======
    "webpack-cli": "3.1.2",
    "webpack-merge": "4.2.1"
>>>>>>> cec6689c
  }
}<|MERGE_RESOLUTION|>--- conflicted
+++ resolved
@@ -47,12 +47,7 @@
     "typescript": "3.1.6",
     "uglifyjs-webpack-plugin": "2.0.1",
     "webpack": "4.24.0",
-<<<<<<< HEAD
     "webpack-cli": "3.2.3",
-    "webpack-merge": "4.1.4"
-=======
-    "webpack-cli": "3.1.2",
     "webpack-merge": "4.2.1"
->>>>>>> cec6689c
   }
 }
--- conflicted
+++ resolved
@@ -38,12 +38,8 @@
     "husky": "1.3.1",
     "fork-ts-checker-webpack-plugin": "0.5.2",
     "@types/webpack": "4.4.24",
-<<<<<<< HEAD
     "husky": "1.1.3",
     "lint-staged": "8.1.4",
-=======
-    "lint-staged": "8.0.4",
->>>>>>> 3803c736
     "prettier": "1.16.4",
     "ts-loader": "5.3.0",
     "tslint": "5.12.1",

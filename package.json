{
  "name": "shree",
  "version": "0.1.13",
  "description": "lite three.js",
  "main": "dist/shree.js",
  "sideEffects": false,
  "scripts": {
    "start": "webpack --config webpack.dev.js --watch",
    "build": "webpack --config webpack.prod.js --display-used-exports",
    "test": "jest && codecov",
    "lint": "tslint -c tslint.json -p tsconfig.json",
    "lint:fix": "npm run lint -- --fix",
    "precommit": "lint-staged"
  },
  "repository": {
    "type": "git",
    "url": "git+https://github.com/sawa-zen/shree.git"
  },
  "keywords": [
    "three.js"
  ],
  "lint-staged": {
    "*.ts": [
      "npm run lint:fix",
      "git add"
    ]
  },
  "author": "sawa-zen",
  "license": "MIT",
  "bugs": {
    "url": "https://github.com/sawa-zen/shree/issues"
  },
  "homepage": "https://github.com/sawa-zen/shree#readme",
  "dependencies": {
    "eventemitter3": "^3.1.0"
  },
  "devDependencies": {
    "@types/jest": "24.0.13",
    "@types/webpack": "4.4.32",
    "codecov": "3.5.0",
    "fork-ts-checker-webpack-plugin": "1.3.4",
    "husky": "2.3.0",
    "jest": "24.7.1",
    "jest-canvas-mock": "2.1.0",
    "lint-staged": "8.1.7",
    "prettier": "1.18.2",
    "ts-jest": "24.0.2",
<<<<<<< HEAD
    "ts-loader": "6.0.2",
    "tslint": "5.16.0",
=======
    "ts-loader": "6.0.1",
    "tslint": "5.17.0",
>>>>>>> 4e161e05
    "tslint-config-prettier": "1.18.0",
    "tslint-plugin-prettier": "2.0.1",
    "typescript": "3.5.2",
    "uglifyjs-webpack-plugin": "2.1.3",
    "webpack": "4.32.2",
    "webpack-cli": "3.3.2",
    "webpack-merge": "4.2.1"
  },
  "jest": {
    "moduleFileExtensions": [
      "ts",
      "tsx",
      "js"
    ],
    "transform": {
      "^.+\\.(ts|tsx)$": "ts-jest"
    },
    "setupFiles": [
      "jest-canvas-mock"
    ],
    "globals": {
      "ts-jest": {
        "tsConfig": "tsconfig.json"
      }
    },
    "testMatch": [
      "**/__tests__/*.+(ts|tsx|js)"
    ],
    "collectCoverage": true
  }
}<|MERGE_RESOLUTION|>--- conflicted
+++ resolved
@@ -45,13 +45,8 @@
     "lint-staged": "8.1.7",
     "prettier": "1.18.2",
     "ts-jest": "24.0.2",
-<<<<<<< HEAD
     "ts-loader": "6.0.2",
-    "tslint": "5.16.0",
-=======
-    "ts-loader": "6.0.1",
     "tslint": "5.17.0",
->>>>>>> 4e161e05
     "tslint-config-prettier": "1.18.0",
     "tslint-plugin-prettier": "2.0.1",
     "typescript": "3.5.2",
